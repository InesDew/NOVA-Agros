import pandas as pd
import requests
import os
import numpy as np
import matplotlib.pyplot as plt
import seaborn as sns
from string import ascii_letters

## This is the python file for our class that will have several methods
class Agros:

## Innit method:
################
    def __init__(self):
        self.data = None

    sns.set(style="whitegrid")


## Method 1:
############

    def data_setup(self):
        #1. We get the path of our new directory downloads we will be making by adding the path of this .py file and "/downloads"
        absolute_path = os.path.dirname(__file__)
        relative_path = "/downloads"
        full_path = absolute_path + relative_path 

        #2. But we're only allowed to make this new directory once. So we check before making if /downloads already exists. 
        # If it does not exist, we make this downloads directory using the function os.mkdir()
        if not os.path.exists(full_path):
            os.mkdir(full_path)

        #3. This is the url where our dataset is located online
        url = "https://raw.githubusercontent.com/owid/owid-datasets/master/datasets/Agricultural%20total%20factor%20productivity%20(USDA)/Agricultural%20total%20factor%20productivity%20(USDA).csv"
        #4. We download the info from this url using the requests library and put the response.text in a csv file dataset.csv that we create in the downloads dir
        response = requests.get(url)
        file_path = os.path.join(full_path,'dataset.csv')
        with open(file_path, "w") as f:
            f.write(response.text)

        #5. Read the dataset.csv file into a pandas dataframe and make it an attribute of our class (self.data)
        #6. Only take into account data after 1970 (1970 included)
        dataframe = pd.read_csv(file_path)
        self.data = dataframe


## Method 2:
############

<<<<<<< HEAD
    # Show a list of all available countries in the dataset
    def country_list (self):
        """
        Receive a list of countries from the data
        
        Parameters
        ----------
        None
        
        Returns
        -------
        country_list : list
        """
        countries = self.data["country"]
        return countries.tolist()
=======
# Show a list of all available countries in the dataset
def country_list (self):
    """
    Receive a list of countries from the data
    
    Parameters
    ----------
    None
    
    Returns
    -------
    country_list : list
    """
    countries = self.data["country"]
    return countries.tolist()
>>>>>>> 862a98e6


## Method 3:
############

#Plot an area chart of consumption (columns biofuel_consumption, coal_consumption, fossil_fuel_consumption, gas_consumption, 
# hydro_consumption, low_carbon_consumption, nuclear_consumption, oil_consumption, other_renewable_consumption, primary_energy_consumption, 
# renewables_consumption, solar_consumption, wind_consumption)
    def correlate_quantities(self):
        # Correlation between different variables
        corr = self.data[["output_quantity","crop_output_quantity","animal_output_quantity","fish_output_quantity","ag_land_quantity","labor_quantity",
                         "capital_quantity","machinery_quantity","livestock_quantity","fertilizer_quantity","animal_feed_quantity","cropland_quantity",
                         "pasture_quantity","irrigation_quantity"]].corr()
        # Generate a mask for the upper triangle
        mask = np.triu(np.ones_like(corr, dtype=bool))
        # Set up the matplotlib figure
        f, ax = plt.subplots(figsize=(12, 10))
        # Generate a custom diverging colormap
        cmap = sns.diverging_palette(230, 20, as_cmap=True)
        # Draw the heatmap with the mask and correct aspect ratio
        sns.heatmap(corr, annot=True, mask=mask, cmap=cmap)


## Method 4:
############

# Plots an area chart of the distinct "_output_" columns
# The X-axis should be the Year. 

# Method should have two arguments: a country argument and a normalize argument. 
# The country argument, when receiving NONE or 'World' should plot the sum for all distinct countries. 
# The normalize argument, if True, normalizes the output in relative terms: each year, output should always be 100%. 

# The method should return a ValueError when the chosen country does not exist.


## Method 5:
############

# Input: a country or a list of countries (in string format)

# Compare the total of the "_output_" columns for each of the chosen countries

# Plot it
# The X-axis should be the Year

    def output_over_time(self, countries):
        """
        Receive a string with a country or a list of country strings 
        and compare the total of the "\_output_" columns of each country 
        over the years.
        """
        
        """
        Parameters
        ----------
        countries : list of strings
            A list of countries included in the output per country dataframe
            
        Returns
        -------
        Bar Plot: 
            Shows the output for each of the chosen countries.
            
        """
        df = pd.concat([self.data["country"], self.data.filter(
            regex="\_output_", axis=1)], axis=1)
        df = df.groupy("country").sum()
        labels_new = []# add countries!
        df = df.drop(labels=labels_new, axis=0)
        df["total_output"] = df.sum()
        df = df.loc[countries]
        
        return df.reset_index().plot.bar(x="year", y="total_output")



## Method 6:
############

    def gapminder(self, year: int):
        """
        Visualizes the relation between the usage of fertilizer, animal feed and the output for a
        given year. The variable 'animal_feed_quantity' was chosen because it showed the highest
        correlation with the 'output_quantity' variable next to 'fertilizer_quantity'.

        Parameters
        ----------
        year : int
            The year for which the data will be visualized.

        Raises
        ------
        TypeError
            If the argument 'year' is not an integer.

        Example
        -------
        >>> gapminder(1990)
        """

        if isinstance(year, int) is False:
            raise TypeError("The given argument 'year' is not int.")

        fertilizer = self.data[self.data["Year"] == year]["fertilizer_quantity"]
        output = self.data[self.data["Year"] == year]["output_quantity"]
        area = self.data[self.data["Year"] == year]["animal_feed_quantity"]

        sns.scatterplot(x=fertilizer, y=output, size=area, sizes=(1, 300))
        plt.title("Understanding the relation of usage of fertilizer, animal feed and the output")
        plt.xlabel("Fertilizer Quantity")
        plt.ylabel("Output Quantity")
        plt.legend(title="Animal Feed", loc="lower right")
        plt.show()<|MERGE_RESOLUTION|>--- conflicted
+++ resolved
@@ -48,7 +48,6 @@
 ## Method 2:
 ############
 
-<<<<<<< HEAD
     # Show a list of all available countries in the dataset
     def country_list (self):
         """
@@ -64,23 +63,6 @@
         """
         countries = self.data["country"]
         return countries.tolist()
-=======
-# Show a list of all available countries in the dataset
-def country_list (self):
-    """
-    Receive a list of countries from the data
-    
-    Parameters
-    ----------
-    None
-    
-    Returns
-    -------
-    country_list : list
-    """
-    countries = self.data["country"]
-    return countries.tolist()
->>>>>>> 862a98e6
 
 
 ## Method 3:
