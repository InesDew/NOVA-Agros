import pandas as pd
import requests
import os
import numpy as np
from matplotlib import pyplot as plt
import seaborn as sns
from string import ascii_letters

## This is the python file for our class that will have several methods
class Agros:

## Innit method:
################
    def __init__(self):
        self.data = None

    sns.set(style="whitegrid")


## Method 1:
############

    def data_setup(self):
        #1. We get the path of our new directory downloads we will be making by adding the path of this .py file and "/downloads"
        absolute_path = os.path.dirname(__file__)
        relative_path = "/downloads"
        full_path = absolute_path + relative_path 

        #2. But we're only allowed to make this new directory once. So we check before making if /downloads already exists. 
        # If it does not exist, we make this downloads directory using the function os.mkdir()
        if not os.path.exists(full_path):
            os.mkdir(full_path)

        #3. This is the url where our dataset is located online
        url = "https://raw.githubusercontent.com/owid/owid-datasets/master/datasets/Agricultural%20total%20factor%20productivity%20(USDA)/Agricultural%20total%20factor%20productivity%20(USDA).csv"
        #4. We download the info from this url using the requests library and put the response.text in a csv file dataset.csv that we create in the downloads dir
        response = requests.get(url)
        file_path = os.path.join(full_path,'dataset.csv')
        with open(file_path, "w") as f:
            f.write(response.text)

        #5. Read the dataset.csv file into a pandas dataframe and make it an attribute of our class (self.data)
        #6. Only take into account data after 1970 (1970 included)
        dataframe = pd.read_csv(file_path)
        self.data = dataframe


## Method 2:
############

    # Show a list of all available countries in the dataset
    def country_list(self):
        """
        Receive a list of countries from the data
        
        Parameters
        ----------
        None
        
        Returns
        -------
        country_list : list
        """
        countries = self.data["Entity"].unique()
        return countries.tolist()


## Method 3:
############

#Plot an area chart of consumption (columns biofuel_consumption, coal_consumption, fossil_fuel_consumption, gas_consumption, 
# hydro_consumption, low_carbon_consumption, nuclear_consumption, oil_consumption, other_renewable_consumption, primary_energy_consumption, 
# renewables_consumption, solar_consumption, wind_consumption)
    def correlate_quantities(self):
        # Correlation between different variables
        corr = self.data[["output_quantity","crop_output_quantity","animal_output_quantity","fish_output_quantity","ag_land_quantity","labor_quantity",
                         "capital_quantity","machinery_quantity","livestock_quantity","fertilizer_quantity","animal_feed_quantity","cropland_quantity",
                         "pasture_quantity","irrigation_quantity"]].corr()
        # Generate a mask for the upper triangle
        mask = np.triu(np.ones_like(corr, dtype=bool))
        # Set up the matplotlib figure
        f, ax = plt.subplots(figsize=(12, 10))
        # Generate a custom diverging colormap
        cmap = sns.diverging_palette(230, 20, as_cmap=True)
        # Draw the heatmap with the mask and correct aspect ratio
        sns.heatmap(corr, annot=True, mask=mask, cmap=cmap)


## Method 4:
############
# Plots an area chart of the distinct "_output_" columns
# The X-axis should be the Year. 
# Method should have two arguments: a country argument and a normalize argument. 
# The country argument, when receiving NONE or 'World' should plot the sum for all distinct countries. 
# The normalize argument, if True, normalizes the output in relative terms: each year, output should always be 100%. 
# The method should return a ValueError when the chosen country does not exist.

    def output_area_plot(self, country=None, normalize=False):
        """
        Returns an area chart of the distinct "_output_" columns for a selected country
        
        Parameters
        ----------
        country : string
        defines selected country
        when receiving none, or 'World', sum of all distinct countries is plotted
        returns ValueError if chosen country doesn't excist
        normalize : boolean
        if true, normalizes the output in relative terms, output is 100% each year
        
        Returns
        -------
        area chart of the distinct "_output_" columns for a selected country
        """
<<<<<<< HEAD

        # The method should return a ValueError when the chosen country does not exist.
        if country not in self.country_list():
            raise ValueError("ValueError: Country not in dataset.")

        # The country argument, when receiving NONE or 'World' should plot the sum for all distinct countries.
        if country is None or country == 'World':
            country = 'World'
            df = self.data.groupby(['Year'], as_index=False)['output'].sum()
        else:
            # Filters only rows with country
            df = self.data[self.data['Entity'] == country].groupby(['Year'], as_index=False)['output'].sum()

        if normalize is True:
            #df_norm = df.div(df.sum(axis=1), axis=0) * 100
            df['output_normalized'] = df['output'].apply(lambda x: x / df['output'].max())*100
            plt.stackplot(df["Year"], df["output_normalized"])
            #graph = df_norm.plot.area()
        else:
            plt.stackplot(df["Year"], df["output"])
            #graph = df.plot.area("Year", stacked=True)
    
        # Plots an area chart of the distinct "_output_" columns
        # The X-axis should be the Year.
        plt.title(f"Output by Year ({country})")
        plt.xlabel("Year")
        plt.ylabel("Output")

        plt.show()



=======
>>>>>>> 97024bcc

        # The method should return a ValueError when the chosen country does not exist.
        if country not in self.country_list():
            raise ValueError("ValueError: Country not in dataset.")

        # The country argument, when receiving NONE or 'World' should plot the sum for all distinct countries.
        if country is None or country == 'World':
            country = 'World'
            df = self.data.groupby(['Year'], as_index=False)['output'].sum()
        else:
            # Filters only rows with country
            df = self.data[self.data['Entity'] == country].groupby(['Year'], as_index=False)['output'].sum()

        if normalize is True:
            df_norm = df.div(df.sum(axis=1), axis=0) * 100
            plt.stackplot(df_norm["Year"], df_norm["output"])
            #graph = df_norm.plot.area()
        else:
            plt.stackplot(df["Year"], df["output"])
            #graph = df.plot.area("Year", stacked=True)
    
        # Plots an area chart of the distinct "_output_" columns
        # The X-axis should be the Year.
        plt.title(f"Output by Year ({country})")
        plt.xlabel("Year")
        plt.ylabel("Output")

        plt.show()
## Method 5:
############

# Input: a country or a list of countries (in string format)

# Compare the total of the "_output_" columns for each of the chosen countries

# Plot it
# The X-axis should be the Year

    def output_over_time(self, countries):
        """
        Receive a string with a country or a list of country strings 
        and compare the total of the "\_output_" columns of each country 
        over the years.
        """
        
        """
        Parameters
        ----------
        countries : list of strings
            A list of countries included in the output per country dataframe
            
        Returns
        -------
        Line Plot: 
            Shows the output for each of the chosen countries.
            
        """
        df = pd.concat([self.data[["Entity","Year"]], self.data.filter(regex="\_output_", axis=1)], axis=1)
        df = df.groupby(["Entity","Year"]).sum().reset_index()
        df["total_output"] = df.sum(axis=1)
        
        if isinstance(countries, list) is False:
            countries = list(countries.split(" "))
        df = df[df["Entity"].isin(countries)]
        
        year = df["Year"]
        country = df["Entity"]
        sns.lineplot(data=df, x=year, y="total_output", hue=country)
        plt.xlabel("Year")
        plt.ylabel("Total output")
        plt.title("Comparing the total output of countries")
        plt.show()


## Method 6:
############

    def gapminder(self, year: int):
        """
        Visualizes the relation between the usage of fertilizer, animal feed and the output for a
        given year. The variable 'animal_feed_quantity' was chosen because it showed the highest
        correlation with the 'output_quantity' variable next to 'fertilizer_quantity'.

        Parameters
        ----------
        year : int
            The year for which the data will be visualized.

        Raises
        ------
        TypeError
            If the argument 'year' is not an integer.

        Example
        -------
        >>> gapminder(1990)
        """

        if isinstance(year, int) is False:
            raise TypeError("The given argument 'year' is not int.")

        fertilizer = self.data[self.data["Year"] == year]["fertilizer_quantity"]
        output = self.data[self.data["Year"] == year]["output_quantity"]
        area = self.data[self.data["Year"] == year]["animal_feed_quantity"]

        sns.scatterplot(x=fertilizer, y=output, size=area, sizes=(1, 300))
        plt.title("Understanding the relation of usage of fertilizer, animal feed and the output")
        plt.xlabel("Fertilizer Quantity")
        plt.ylabel("Output Quantity")
        plt.legend(title="Animal Feed", loc="lower right")
        plt.show()<|MERGE_RESOLUTION|>--- conflicted
+++ resolved
@@ -112,7 +112,6 @@
         -------
         area chart of the distinct "_output_" columns for a selected country
         """
-<<<<<<< HEAD
 
         # The method should return a ValueError when the chosen country does not exist.
         if country not in self.country_list():
@@ -145,8 +144,6 @@
 
 
 
-=======
->>>>>>> 97024bcc
 
         # The method should return a ValueError when the chosen country does not exist.
         if country not in self.country_list():
